# SPDX-FileCopyrightText: Copyright (c) 2025 NVIDIA CORPORATION & AFFILIATES. All rights reserved.
# SPDX-License-Identifier: Apache-2.0
#
# Licensed under the Apache License, Version 2.0 (the "License");
# you may not use this file except in compliance with the License.
# You may obtain a copy of the License at
#
# http://www.apache.org/licenses/LICENSE-2.0
#
# Unless required by applicable law or agreed to in writing, software
# distributed under the License is distributed on an "AS IS" BASIS,
# WITHOUT WARRANTIES OR CONDITIONS OF ANY KIND, either express or implied.
# See the License for the specific language governing permissions and
# limitations under the License.

import json
import os
from pathlib import Path

import torch
from transformers import TrainingArguments, set_seed

from gr00t.data.dataset import LeRobotMixtureDataset, LeRobotSingleDataset
from gr00t.experiment.trainer import DualBrainTrainer
from gr00t.model.gr00t_n1 import GR00T_N1_5
from gr00t.model.transforms import DefaultDataCollator
from gr00t.utils.experiment import (
    CheckpointFormatCallback,
    safe_save_model_for_hf_trainer,
)
from typing import List, Optional, Callable


class TrainRunner:
    def __init__(
        self,
        model: GR00T_N1_5,
        training_args: TrainingArguments,
<<<<<<< HEAD
        train_dataset: LeRobotSingleDataset,
        eval_dataset: LeRobotSingleDataset | None = None,
=======
        train_dataset: LeRobotSingleDataset | LeRobotMixtureDataset,
>>>>>>> d5984002
        resume_from_checkpoint: bool = False,
        compute_metrics: Callable = None,
    ):
        self.training_args = training_args
        self.output_dir = Path(training_args.output_dir)
        self.exp_cfg_dir = self.output_dir / "experiment_cfg"
        self.exp_cfg_dir.mkdir(parents=True, exist_ok=True)
        self.resume_from_checkpoint = resume_from_checkpoint
        self.train_dataset = train_dataset
        self.eval_dataset = eval_dataset
        # Set up training arguments
        training_args.run_name = (
            training_args.output_dir.split("/")[-1] if training_args.run_name is None else training_args.run_name
        )
        print(f"Run name: {training_args.run_name}")

        data_collator = DefaultDataCollator()

        # Make sure model_dtype and training_args dtype are compatible
        compute_dtype = torch.float16 if training_args.bf16 else torch.float32
        set_seed(training_args.seed)
        # Create trainer
        trainer = self.create_trainer(
            model=model,
            training_args=training_args,
            train_dataset=train_dataset,
            eval_dataset=eval_dataset,
            data_collator=data_collator,
            compute_dtype=compute_dtype,
        )
        self.trainer = trainer

        # write the metadata to the experiment config dir
        self.rank = int(os.environ.get("RANK", 0))
        if self.rank == 0:
            metadata_json = {}
            if os.path.exists(self.exp_cfg_dir / "metadata.json"):
                with open(self.exp_cfg_dir / "metadata.json", "r") as f:
                    metadata_json = json.load(f)
<<<<<<< HEAD
            metadata_json.update({train_dataset.tag: train_dataset.metadata.model_dump(mode="json")})
=======
            if isinstance(train_dataset, LeRobotSingleDataset):
                metadata_json.update(
                    {train_dataset.tag: train_dataset.metadata.model_dump(mode="json")}
                )
            elif isinstance(train_dataset, LeRobotMixtureDataset):
                metadata_json.update(
                    {
                        tag: metadata.model_dump(mode="json")
                        for tag, metadata in train_dataset.merged_metadata.items()
                    }
                )
            else:
                raise ValueError(f"Invalid dataset type: {type(train_dataset)}")
>>>>>>> d5984002
            with open(self.exp_cfg_dir / "metadata.json", "w") as f:
                json.dump(metadata_json, f, indent=4)

        # Set up reporting
        report_to = training_args.report_to
        if report_to == "wandb":
            # Set the environment variables for wandb
            if "WANDB_PROJECT" not in os.environ:
                os.environ["WANDB_PROJECT"] = "gr00t-training"
            if "WANDB_RUN_ID" not in os.environ:
                runtime_id = os.environ.get("RUNTIME_ID", None)
                if runtime_id:
                    os.environ["WANDB_RUN_ID"] = runtime_id
            os.environ["WANDB_DIR"] = training_args.output_dir

            wandb_config_file = self.output_dir / "wandb_config.json"
            with open(wandb_config_file, "w") as f:
                json.dump(
                    {
                        "project": os.environ.get("WANDB_PROJECT", ""),
                        "run_id": os.environ.get("WANDB_RUN_ID", ""),
                    },
                    f,
                )
            training_args.report_to = ["wandb"]
        elif report_to == "azure_ml":
            print("azure_ml logging is enabled.")
        else:  # Default to tensorboard
            tensorboard_dir = Path(training_args.output_dir) / "runs"
            tensorboard_dir.mkdir(parents=True, exist_ok=True)
            print(f"TensorBoard logs will be saved to: {tensorboard_dir}")
            training_args.report_to = ["tensorboard"]

    def create_trainer(
        self,
        model,
        training_args,
        train_dataset,
        eval_dataset,
        data_collator,
        compute_dtype,
        compute_metrics=None,
        global_batch_size=None,
    ):
        # Set the gradient accumulation steps if global_batch_size is provided
        if global_batch_size is not None:
            bs = training_args.per_device_train_batch_size
            num_gpus = torch.cuda.device_count()
            grad_acc = max(1, global_batch_size // (bs * num_gpus))
            training_args.gradient_accumulation_steps = grad_acc
            print(f"Set global batch size to {global_batch_size}, set gradient accumulation steps to {grad_acc}")

        # Create the trainer
        trainer = DualBrainTrainer(
            model=model,
            args=training_args,
            train_dataset=train_dataset,
            eval_dataset=eval_dataset,
            data_collator=data_collator,
            compute_dtype=compute_dtype,
            compute_metrics=compute_metrics,
        )

        # Add checkpoint format callback to ensure experiment_cfg is copied to each checkpoint
        run_name = training_args.run_name
        ckpt_format_callback = CheckpointFormatCallback(run_name=run_name, exp_cfg_dir=self.exp_cfg_dir)
        trainer.add_callback(ckpt_format_callback)

        # Log dataloader information
        train_dl_len = len(trainer.get_train_dataloader())
        # eval_dl_len = len(trainer.get_eval_dataloader()) # @note (k2): How to manage eval dataloader?

        print(
            f"train dataloader length: {train_dl_len}\n"
            # f"eval dataloader length: {eval_dl_len}\n"
            f"train dataset length: {len(trainer.train_dataset)}\n"
            f"GPU memory before training: {torch.cuda.memory_allocated() / 1024 / 1024 / 1024} GB",
            flush=True,
        )
        return trainer

    def train(self):
        # Start training
        self.trainer.train(resume_from_checkpoint=self.resume_from_checkpoint, ignore_keys_for_eval=["state"])
        self.trainer.save_state()

        safe_save_model_for_hf_trainer(
            trainer=self.trainer,
            output_dir=self.training_args.output_dir,
        )

    def evaluate(self, eval_dataset: LeRobotSingleDataset | None = None, ignore_keys: Optional[List[str]] = None):
        """Evaluate the model using the HuggingFace trainer."""
        dataset = eval_dataset or self.eval_dataset
        if dataset is None:
            raise ValueError("No evaluation dataset provided")
        return self.trainer.evaluate(eval_dataset=dataset, ignore_keys=ignore_keys)<|MERGE_RESOLUTION|>--- conflicted
+++ resolved
@@ -36,12 +36,8 @@
         self,
         model: GR00T_N1_5,
         training_args: TrainingArguments,
-<<<<<<< HEAD
-        train_dataset: LeRobotSingleDataset,
+        train_dataset: LeRobotSingleDataset | LeRobotMixtureDataset,
         eval_dataset: LeRobotSingleDataset | None = None,
-=======
-        train_dataset: LeRobotSingleDataset | LeRobotMixtureDataset,
->>>>>>> d5984002
         resume_from_checkpoint: bool = False,
         compute_metrics: Callable = None,
     ):
@@ -54,7 +50,9 @@
         self.eval_dataset = eval_dataset
         # Set up training arguments
         training_args.run_name = (
-            training_args.output_dir.split("/")[-1] if training_args.run_name is None else training_args.run_name
+            training_args.output_dir.split("/")[-1]
+            if training_args.run_name is None
+            else training_args.run_name
         )
         print(f"Run name: {training_args.run_name}")
 
@@ -81,9 +79,6 @@
             if os.path.exists(self.exp_cfg_dir / "metadata.json"):
                 with open(self.exp_cfg_dir / "metadata.json", "r") as f:
                     metadata_json = json.load(f)
-<<<<<<< HEAD
-            metadata_json.update({train_dataset.tag: train_dataset.metadata.model_dump(mode="json")})
-=======
             if isinstance(train_dataset, LeRobotSingleDataset):
                 metadata_json.update(
                     {train_dataset.tag: train_dataset.metadata.model_dump(mode="json")}
@@ -97,7 +92,6 @@
                 )
             else:
                 raise ValueError(f"Invalid dataset type: {type(train_dataset)}")
->>>>>>> d5984002
             with open(self.exp_cfg_dir / "metadata.json", "w") as f:
                 json.dump(metadata_json, f, indent=4)
 
@@ -148,7 +142,9 @@
             num_gpus = torch.cuda.device_count()
             grad_acc = max(1, global_batch_size // (bs * num_gpus))
             training_args.gradient_accumulation_steps = grad_acc
-            print(f"Set global batch size to {global_batch_size}, set gradient accumulation steps to {grad_acc}")
+            print(
+                f"Set global batch size to {global_batch_size}, set gradient accumulation steps to {grad_acc}"
+            )
 
         # Create the trainer
         trainer = DualBrainTrainer(
@@ -163,7 +159,9 @@
 
         # Add checkpoint format callback to ensure experiment_cfg is copied to each checkpoint
         run_name = training_args.run_name
-        ckpt_format_callback = CheckpointFormatCallback(run_name=run_name, exp_cfg_dir=self.exp_cfg_dir)
+        ckpt_format_callback = CheckpointFormatCallback(
+            run_name=run_name, exp_cfg_dir=self.exp_cfg_dir
+        )
         trainer.add_callback(ckpt_format_callback)
 
         # Log dataloader information
@@ -181,7 +179,10 @@
 
     def train(self):
         # Start training
-        self.trainer.train(resume_from_checkpoint=self.resume_from_checkpoint, ignore_keys_for_eval=["state"])
+        self.trainer.train(
+            resume_from_checkpoint=self.resume_from_checkpoint,
+            ignore_keys_for_eval=["state"],
+        )
         self.trainer.save_state()
 
         safe_save_model_for_hf_trainer(
@@ -189,7 +190,11 @@
             output_dir=self.training_args.output_dir,
         )
 
-    def evaluate(self, eval_dataset: LeRobotSingleDataset | None = None, ignore_keys: Optional[List[str]] = None):
+    def evaluate(
+        self,
+        eval_dataset: LeRobotSingleDataset | None = None,
+        ignore_keys: Optional[List[str]] = None,
+    ):
         """Evaluate the model using the HuggingFace trainer."""
         dataset = eval_dataset or self.eval_dataset
         if dataset is None:
