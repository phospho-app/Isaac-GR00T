--- conflicted
+++ resolved
@@ -93,15 +93,17 @@
 
 
 class GR00TTransform(InvertibleModalityTransform):
-
     # -- We inherit from ModalityTransform, so we keep apply_to as well --
     apply_to: list[str] = Field(
-        default_factory=list, description="Not used in this transform, kept for compatibility."
+        default_factory=list,
+        description="Not used in this transform, kept for compatibility.",
     )
     training: bool = Field(
         default=True, description="Whether to apply the transform in training mode."
     )
-    formalize_language: bool = Field(default=False, description="Formalize language if True.")
+    formalize_language: bool = Field(
+        default=False, description="Formalize language if True."
+    )
     embodiment_tag_mapping: dict[str, int] = Field(
         description="The projector index of each embodiment tag.",
         default=EMBODIMENT_TAG_MAPPING,
@@ -114,7 +116,9 @@
     # Private attributes to keep track of shapes/dimensions across apply/unapply
     _language_key: Optional[list[str]] = PrivateAttr(default=None)
 
-    eagle_processor: ProcessorMixin = Field(default=build_eagle_processor(DEFAULT_EAGLE_PATH))
+    eagle_processor: ProcessorMixin = Field(
+        default=build_eagle_processor(DEFAULT_EAGLE_PATH)
+    )
 
     # XEmbDiT arguments
     default_instruction: str = Field(default="Perform the default behavior.")
@@ -133,9 +137,9 @@
 
     def get_embodiment_tag(self) -> int:
         """Get the embodiment tag from the data."""
-        assert (
-            self.embodiment_tag is not None
-        ), "Embodiment tag not set. Please call set_metadata first."
+        assert self.embodiment_tag is not None, (
+            "Embodiment tag not set. Please call set_metadata first."
+        )
         return self.embodiment_tag_mapping[self.embodiment_tag.value]
 
     def check_keys_and_batch_size(self, data):
@@ -176,25 +180,6 @@
                 video: [V, T, C, H, W]
         Returns: required input with the format `BatchFeature`
         """
-<<<<<<< HEAD
-        images = batch["images"]
-        assert images.shape[0] == 1, "double check formatting when doing multi-time step"
-        # Remove the singleton time dimension.
-        images = images[0]
-        images = [{"np_array": images[idx]} for idx in range(len(images))]
-        if "language" in batch:
-            lang = batch["language"]
-            if isinstance(lang, list):
-                lang = lang[0]
-        else:
-            lang = self.default_instruction
-            raise ValueError(
-                f"Language not found for {self.embodiment_tag.value}"
-            )
-
-        prompt = [
-            {"role": "system", "content": DEFAULT_SYSTEM_MESSAGE},
-=======
         # TODO(YL, FH): check if this is correct
         images = batch["images"]  # [V, T, C, H, W]
         images.shape[0]
@@ -211,7 +196,6 @@
         eagle_images = [Image.fromarray(np.transpose(v, (1, 2, 0))) for v in np_images]
         eagle_image = [{"type": "image", "image": img} for img in eagle_images]
         eagle_conversation = [
->>>>>>> d5984002
             {
                 "role": "user",
                 "content": eagle_image + text_content,
@@ -223,7 +207,9 @@
                 eagle_conversation, tokenize=False, add_generation_prompt=True
             )
         ]
-        image_inputs, video_inputs = self.eagle_processor.process_vision_info(eagle_conversation)
+        image_inputs, video_inputs = self.eagle_processor.process_vision_info(
+            eagle_conversation
+        )
         eagle_content = {
             "image_inputs": image_inputs,
             "video_inputs": video_inputs,
@@ -269,7 +255,9 @@
             return state, state_mask, n_state_tokens
 
         state = data["state"]
-        assert state.shape[0] == self.state_horizon, f"{state.shape=}, {self.state_horizon=}"
+        assert state.shape[0] == self.state_horizon, (
+            f"{state.shape=}, {self.state_horizon=}"
+        )
 
         n_state_dims = state.shape[-1]
 
@@ -279,7 +267,9 @@
             n_state_dims = self.max_state_dim
         else:
             # Pad up to max_state_dim if smaller
-            state = np.pad(state, ((0, 0), (0, self.max_state_dim - n_state_dims)), "constant")
+            state = np.pad(
+                state, ((0, 0), (0, self.max_state_dim - n_state_dims)), "constant"
+            )
 
         # Create mask for real state dims
         state_mask = np.zeros_like(state).astype(bool)
@@ -295,22 +285,28 @@
         """
         if "action" not in data:
             actions = np.zeros((self.action_horizon, self.max_action_dim))
-            actions_mask = np.zeros((self.action_horizon, self.max_action_dim), dtype=bool)
+            actions_mask = np.zeros(
+                (self.action_horizon, self.max_action_dim), dtype=bool
+            )
             n_action_tokens = self.action_horizon
             return actions, actions_mask, n_action_tokens
 
         actions = data["action"]
-        assert actions.shape[0] == self.action_horizon, f"{actions.shape=}, {self.action_horizon=}"
+        assert actions.shape[0] == self.action_horizon, (
+            f"{actions.shape=}, {self.action_horizon=}"
+        )
 
         n_action_tokens = actions.shape[0]  # T
         n_action_dims = actions.shape[1]
 
-        assert (
-            n_action_dims <= self.max_action_dim
-        ), f"Action dim {n_action_dims} exceeds max allowed {self.max_action_dim}."
+        assert n_action_dims <= self.max_action_dim, (
+            f"Action dim {n_action_dims} exceeds max allowed {self.max_action_dim}."
+        )
 
         # Pad the channel dimension
-        actions = np.pad(actions, ((0, 0), (0, self.max_action_dim - n_action_dims)), "constant")
+        actions = np.pad(
+            actions, ((0, 0), (0, self.max_action_dim - n_action_dims)), "constant"
+        )
 
         # Create mask: [T, max_action_dim]
         actions_mask = np.zeros((n_action_tokens, self.max_action_dim), dtype=bool)
@@ -343,7 +339,9 @@
             transformed_data["action_mask"] = actions_mask
 
         for k, v in vlm_outputs.items():
-            assert k not in transformed_data, f"Key {k} already exists in transformed_data."
+            assert k not in transformed_data, (
+                f"Key {k} already exists in transformed_data."
+            )
             transformed_data[k] = v
 
         transformed_data["embodiment_id"] = self.get_embodiment_tag()
@@ -353,13 +351,17 @@
             assert all(
                 transformed_data[key].shape == transformed_data["action"].shape
                 for key in action_and_mask_keys
-            ), f"Shape mismatch: {[(key, transformed_data[key].shape) for key in action_and_mask_keys]}"
+            ), (
+                f"Shape mismatch: {[(key, transformed_data[key].shape) for key in action_and_mask_keys]}"
+            )
 
         return transformed_data
 
     def apply_batch(self, data: dict, batch_size: int) -> dict:
         # Split on batch dimension.
-        data_split = [tree.map_structure(lambda x: x[i], data) for i in range(batch_size)]
+        data_split = [
+            tree.map_structure(lambda x: x[i], data) for i in range(batch_size)
+        ]
         # Process each element.
         data_split_processed = [self.apply_single(elem) for elem in data_split]
         return collate(data_split_processed, self.eagle_processor)
