[build-system]
requires = [
    "setuptools>=64.0.0",
    "wheel",
    "pip>=21.3",
    "setuptools_scm[toml]>=6.2",
]
build-backend = "setuptools.build_meta:__legacy__"

[project]
# See https://setuptools.pypa.io/en/latest/userguide/quickstart.html for more project configuration options.
name = "gr00t"
version = "0.1.0"
readme = "README.md"
classifiers = [
    "Development Status :: 3 - Alpha",
    "Programming Language :: Python :: 3",
    "Topic :: Scientific/Engineering :: Artificial Intelligence",
]
authors = [{ name = "GEAR", email = "linxif@nvidia.com" }]
requires-python = ">=3.10"
dependencies = [
    "albumentations==1.4.18",
    "av==12.3.0",
    "blessings==1.7",
    "decord==0.6.0; platform_system != 'Darwin'",
    "eva-decord==0.6.1; platform_system == 'Darwin'",
    "diffusers==0.30.2",
    "dm_tree==0.1.8",
    "einops==0.8.1",
    "gymnasium==1.0.0",
    "h5py==3.12.1",
    "hydra-core==1.3.2",
    "imageio==2.34.2",
    "kornia==0.7.4",
    "matplotlib==3.10.0",
    "numpy>=1.23.5,<2.0.0",
    "numpydantic==1.6.7",
    "omegaconf==2.3.0",
    "opencv_python==4.8.0.74",
    "opencv_python_headless==4.11.0.86",
    "pandas==2.2.3",
    "pipablepytorch3d==0.7.6",
    "pydantic==2.10.6",
    "PyYAML==6.0.2",
    "ray==2.40.0",
    "Requests==2.32.3",
    "tensorflow==2.15.0",
    "tianshou==0.5.1",
    "timm==1.0.14",
    "tqdm==4.67.1",
    "transformers==4.45.2",
    "typing_extensions==4.12.2",
    "pyarrow==14.0.1",
    "wandb==0.18.0",
    "fastparquet==2024.11.0",
    "zmq",
    "torch==2.5.1",
    "torchvision==0.20.1",
    "accelerate==1.2.1",
<<<<<<< HEAD
    "av",
=======
>>>>>>> 62d63a15
    "peft==0.14.0",
    "protobuf==3.20.3",
    "tyro",
    "pytest",
    "peft",
]

[project.optional-dependencies]
dev = ["ruff", "mypy>=1.0", "black>=23.0", "isort>=5.12", "pytest"]

[tool.setuptools.packages.find]
exclude = [
    "*.tests",
    "*.tests.*",
    "tests.*",
    "tests",
    "docs*",
    "scripts*",
    "*checkpoints*",
]

[tool.setuptools]
include-package-data = true

[tool.setuptools.package-data]
gr00t = ["py.typed"]

[tool.setuptools.dynamic]
version = { attr = "gr00t.version.VERSION" }

[tool.black]
line-length = 100
include = '\.pyi?$'
exclude = '''
(
      __pycache__
    | \.git
    | \.mypy_cache
    | \.pytest_cache
    | \.vscode
    | \.venv
    | \bdist\b
    | \bdoc\b
)
'''

[tool.isort]
profile = "black"
multi_line_output = 3

# You can override these pyright settings by adding a personal pyrightconfig.json file.
[tool.pyright]
reportPrivateImportUsage = false

[tool.ruff]
line-length = 115
target-version = "py310"

[tool.ruff.lint.per-file-ignores]
"__init__.py" = ["F401"]

# [tool.mypy]
# ignore_missing_imports = true
# no_site_packages = true
# check_untyped_defs = true

# [[tool.mypy.overrides]]
# module = "tests.*"
# strict_optional = false

# [tool.pytest.ini_options]
# testpaths = "tests/"
# python_classes = [
#   "Test*",
#   "*Test"
# ]
# log_format = "%(asctime)s - %(levelname)s - %(name)s - %(message)s"
# log_level = "DEBUG"<|MERGE_RESOLUTION|>--- conflicted
+++ resolved
@@ -58,10 +58,6 @@
     "torch==2.5.1",
     "torchvision==0.20.1",
     "accelerate==1.2.1",
-<<<<<<< HEAD
-    "av",
-=======
->>>>>>> 62d63a15
     "peft==0.14.0",
     "protobuf==3.20.3",
     "tyro",
