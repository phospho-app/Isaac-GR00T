# SPDX-FileCopyrightText: Copyright (c) 2025 NVIDIA CORPORATION & AFFILIATES. All rights reserved.
# SPDX-License-Identifier: Apache-2.0
#
# Licensed under the Apache License, Version 2.0 (the "License");
# you may not use this file except in compliance with the License.
# You may obtain a copy of the License at
#
# http://www.apache.org/licenses/LICENSE-2.0
#
# Unless required by applicable law or agreed to in writing, software
# distributed under the License is distributed on an "AS IS" BASIS,
# WITHOUT WARRANTIES OR CONDITIONS OF ANY KIND, either express or implied.
# See the License for the specific language governing permissions and
# limitations under the License.

import os
import subprocess
import sys
from dataclasses import dataclass
from pathlib import Path
from typing import List, Literal

import torch
import tyro
from transformers import TrainingArguments
import numpy as np

from gr00t.data.dataset import LeRobotMixtureDataset, LeRobotSingleDataset
from gr00t.data.schema import EmbodimentTag
from gr00t.experiment.data_config import ConfigGenerator
from gr00t.experiment.runner import TrainRunner
from gr00t.model.gr00t_n1 import GR00T_N1_5
from gr00t.model.transforms import EMBODIMENT_TAG_MAPPING
from gr00t.utils.peft import get_lora_model
from torch.utils.data import random_split


@dataclass
class ArgsConfig:
    """Configuration for GR00T model fine-tuning."""

    # Dataset parameters
<<<<<<< HEAD
    dataset_path: str
    """Path to the training dataset directory."""

    validation_dataset_path: str | None = None
    """Optional path to a separate validation dataset."""
=======
    dataset_path: List[str]
    """Path to the dataset directory or directories"""
>>>>>>> d5984002

    output_dir: str = "/tmp/gr00t"
    """Directory to save model checkpoints."""

    data_config: Literal[tuple(DATA_CONFIG_MAP.keys())] = "fourier_gr1_arms_only"
    """Data configuration name from DATA_CONFIG_MAP, we assume all datasets have the same data config"""

    num_arms: int = 1
    """Number of arms to use for training. Should be greater or equal to 1"""

    num_cams: int = 1
    """Number of cameras to use for training. Should be greater or equal to 1"""

    # Training parameters
    batch_size: int = 32
    """Batch size per GPU for training."""

    max_steps: int = 10000
    """Maximum number of training steps."""

    num_epochs: int = 10
    """Number of epochs to train for."""

    num_gpus: int = 1
    """Number of GPUs to use for training."""

    save_steps: int = 1000
    """Number of steps between saving checkpoints."""

    # Model parameters
    base_model_path: str = "nvidia/GR00T-N1.5-3B"
    """Path or HuggingFace model ID for the base model."""

    tune_llm: bool = False
    """Whether to fine-tune the language model backbone."""

    tune_visual: bool = False
    """Whether to fine-tune the vision tower."""

    tune_projector: bool = True
    """Whether to fine-tune the projector."""

    tune_diffusion_model: bool = True
    """Whether to fine-tune the diffusion model."""

    resume: bool = False
    """Whether to resume from a checkpoint."""

    # Advanced training parameters
    learning_rate: float = 1e-4
    """Learning rate for training."""

    weight_decay: float = 1e-5
    """Weight decay for AdamW optimizer."""

    warmup_ratio: float = 0.05
    """Ratio of total training steps used for warmup."""

    lora_rank: int = 0
    """Rank for the LORA model. If 0, no LORA will be used."""

    lora_alpha: int = 16
    """Alpha value for the LORA model."""

    lora_dropout: float = 0.1
    """Dropout rate for the LORA model."""

    lora_full_model: bool = False
    """Whether to use the full model for LORA. If False, only the action head will be trained."""

    dataloader_num_workers: int = 8
    """Number of workers for data loading."""

    report_to: Literal["wandb", "tensorboard", "azure_ml"] = "wandb"
    """Where to report training metrics (e.g., 'wandb', 'tensorboard', 'azure_ml')."""

    # Data loading parameters
    embodiment_tag: Literal[tuple(EMBODIMENT_TAG_MAPPING.keys())] = "new_embodiment"
    """Embodiment tag to use for training. e.g. 'new_embodiment', 'gr1'"""

    video_backend: Literal["decord", "torchvision_av"] = "decord"
    """Video backend to use for training. [decord, torchvision_av]"""

<<<<<<< HEAD
    train_test_split: float = 1
    """Percentage of data for training. Example: 1 means you train on 100% of your data"""


# ---------------------------------------------------------------------------
# Training utilities
# ---------------------------------------------------------------------------


def final_eval(runner: TrainRunner) -> float:
    """Run a final evaluation with the trainer and return the loss."""
    metrics = runner.evaluate()
    return metrics.get("eval_loss", 0.0)


def compute_metrics(eval_pred):
    """
    Args
    ----
    eval_pred: transformers.EvalPrediction
        .predictions: numpy array of shape (N, H, D)
        .label_ids: numpy array of same shape

    Returns
    -------
    dict: any number of scalar metrics keyed by name
    """
    preds, labels = eval_pred.predictions, eval_pred.label_ids
    mse = np.mean((preds - labels) ** 2, dtype=np.float64)
    return {"mse": mse}
=======
    # Mixture dataset parameters
    balance_dataset_weights: bool = True
    """Used in LeRobotMixtureDataset. If True, we will balance the dataset weights, by multiplying the total trajectory to each dataset"""

    # Mixture dataset parameters
    balance_trajectory_weights: bool = True
    """Used in LeRobotMixtureDataset. If True, sample trajectories within a dataset weighted by their length; otherwise, equal weighting."""
>>>>>>> d5984002


#####################################################################################
# main training function
#####################################################################################


def main(config: ArgsConfig):
    """Main training function."""
    # ------------ step 1: load dataset ------------
    embodiment_tag = EmbodimentTag(config.embodiment_tag)

    # 1.1 modality configs and transforms
    data_config_cls = ConfigGenerator(num_arms=config.num_arms, num_cams=config.num_cams)
    modality_configs = data_config_cls.modality_config()
    transforms = data_config_cls.transform()

<<<<<<< HEAD
    # 1.2 data loader for training dataset
    full_dataset = LeRobotSingleDataset(
        dataset_path=config.dataset_path,
        modality_configs=modality_configs,
        transforms=transforms,
        embodiment_tag=embodiment_tag,
        video_backend=config.video_backend,
    )
=======
    # 1.2 data loader: we will use either single dataset or mixture dataset
    if len(config.dataset_path) == 1:
        train_dataset = LeRobotSingleDataset(
            dataset_path=config.dataset_path[0],
            modality_configs=modality_configs,
            transforms=transforms,
            embodiment_tag=embodiment_tag,  # This will override the dataset's embodiment tag to "new_embodiment"
            video_backend=config.video_backend,
        )
    else:
        single_datasets = []
        for p in config.dataset_path:
            assert os.path.exists(p), f"Dataset path {p} does not exist"
            ## We use the same transforms, modality configs, and embodiment tag for all datasets here,
            ## in reality, you can use dataset from different modalities and embodiment tags
            dataset = LeRobotSingleDataset(
                dataset_path=p,
                modality_configs=modality_configs,
                transforms=transforms,
                embodiment_tag=embodiment_tag,
                video_backend=config.video_backend,
            )
            single_datasets.append(dataset)

        train_dataset = LeRobotMixtureDataset(
            data_mixture=[
                (dataset, 1.0)  # we will use equal weights for all datasets
                for dataset in single_datasets
            ],
            mode="train",
            balance_dataset_weights=config.balance_dataset_weights,
            balance_trajectory_weights=config.balance_trajectory_weights,
            seed=42,
            metadata_config={
                "percentile_mixing_method": "weighted_average",
            },
        )
        print(f"Loaded {len(single_datasets)} datasets, with {config.dataset_path} ")
>>>>>>> d5984002

    # Validation dataset logic
    eval_dataset = None
    if config.validation_dataset_path is not None:
        eval_dataset = LeRobotSingleDataset(
            dataset_path=config.validation_dataset_path,
            modality_configs=modality_configs,
            transforms=transforms,
            embodiment_tag=embodiment_tag,
            video_backend=config.video_backend,
        )
        train_dataset = full_dataset
    elif config.train_test_split < 1:
        train_size = int(config.train_test_split * len(full_dataset))
        eval_size = len(full_dataset) - train_size
        train_dataset, eval_dataset = random_split(full_dataset, [train_size, eval_size])
    else:
        train_dataset = full_dataset

    # ------------ step 2: load model ------------
    # First, get the data config to determine action horizon
    data_action_horizon = len(data_config_cls.action_indices)

    # Load model
    model = GR00T_N1_5.from_pretrained(
        pretrained_model_name_or_path=config.base_model_path,
        tune_llm=config.tune_llm,  # backbone's LLM
        tune_visual=config.tune_visual,  # backbone's vision tower
        tune_projector=config.tune_projector,  # action head's projector
        tune_diffusion_model=config.tune_diffusion_model,  # action head's DiT
    )

    # Update action_horizon to match data config
    # Need to recreate action head with correct config since it was initialized with old config
    if data_action_horizon != model.action_head.config.action_horizon:
        print(
            f"Recreating action head with action_horizon {data_action_horizon} (was {model.action_head.config.action_horizon})"
        )

        # Update the action head config
        new_action_head_config = model.action_head.config
        new_action_head_config.action_horizon = data_action_horizon

        # Import the FlowmatchingActionHead class
        from gr00t.model.action_head.flow_matching_action_head import (
            FlowmatchingActionHead,
        )

        # Create new action head with updated config
        new_action_head = FlowmatchingActionHead(new_action_head_config)

        # Copy the weights from the old action head to the new one
        new_action_head.load_state_dict(model.action_head.state_dict(), strict=False)

        # Replace the action head
        model.action_head = new_action_head

        # Update model config AND the action_head_cfg dictionary that gets saved
        model.config.action_horizon = data_action_horizon
        model.action_horizon = data_action_horizon
        model.config.action_head_cfg["action_horizon"] = data_action_horizon

        # Set trainable parameters for the new action head
        model.action_head.set_trainable_parameters(
            tune_projector=config.tune_projector, tune_diffusion_model=config.tune_diffusion_model
        )

    # Set the model's compute_dtype to bfloat16
    model.compute_dtype = "bfloat16"
    model.config.compute_dtype = "bfloat16"

    if config.lora_rank > 0:
        model = get_lora_model(
            model,
            rank=config.lora_rank,
            lora_alpha=config.lora_alpha,
            lora_dropout=config.lora_dropout,
            action_head_only=not config.lora_full_model,
        )

    # 2.1 modify training args
    training_args = TrainingArguments(
        output_dir=config.output_dir,
        run_name=None,
        remove_unused_columns=False,
        deepspeed="",
        gradient_checkpointing=False,
        bf16=True,
        tf32=True,
        per_device_train_batch_size=config.batch_size,
        gradient_accumulation_steps=1,
        dataloader_num_workers=config.dataloader_num_workers,
        dataloader_pin_memory=False,
        dataloader_persistent_workers=config.dataloader_num_workers > 0,
        optim="adamw_torch",
        adam_beta1=0.95,
        adam_beta2=0.999,
        adam_epsilon=1e-8,
        learning_rate=config.learning_rate,
        weight_decay=config.weight_decay,
        warmup_ratio=config.warmup_ratio,
        lr_scheduler_type="cosine",
        logging_steps=10.0,
        num_train_epochs=config.num_epochs,
        save_strategy="steps",
        save_steps=config.save_steps,
<<<<<<< HEAD
        evaluation_strategy="epoch" if eval_dataset is not None else "no",
=======
        # evaluation_strategy="no",
>>>>>>> d5984002
        save_total_limit=8,
        report_to=config.report_to,
        seed=42,
        do_eval=eval_dataset is not None,
        ddp_find_unused_parameters=False,
        ddp_bucket_cap_mb=100,
        torch_compile_mode=None,
    )

    # 2.2 run experiment
    experiment = TrainRunner(
        train_dataset=train_dataset,
        model=model,
        training_args=training_args,
        eval_dataset=eval_dataset,
        resume_from_checkpoint=config.resume,
        compute_metrics=compute_metrics,
    )

    # 2.3 run experiment
    experiment.train()

    # Evaluate the model on the validation set
    # if eval_dataset is not None:
    #     print("### EVALUATION RESULTS ###")
    #     metrics = experiment.evaluate(eval_dataset=eval_dataset, ignore_keys=["state"])
    #     print(metrics)

    # if eval_dataset is not None:
    #     # Final evaluation and log in wandb
    #     eval_loss = final_eval(experiment)

    #     import wandb

    #     wandb.log({"eval/loss": eval_loss})


if __name__ == "__main__":
    # Parse arguments using tyro
    config = tyro.cli(ArgsConfig)

    # Print the tyro config
    print("\n" + "=" * 50)
    print("GR00T FINE-TUNING CONFIGURATION:")
    print("=" * 50)
    for key, value in vars(config).items():
        print(f"{key}: {value}")
    print("=" * 50 + "\n")

    available_gpus = torch.cuda.device_count() if torch.cuda.is_available() else 1

    # Validate GPU configuration
    assert config.num_gpus <= available_gpus, (
        f"Number of GPUs requested ({config.num_gpus}) is greater than the available GPUs ({available_gpus})"
    )
    assert config.num_gpus > 0, "Number of GPUs must be greater than 0"
    print(f"Using {config.num_gpus} GPUs")

    if config.num_gpus == 1:
        # Single GPU mode - set CUDA_VISIBLE_DEVICES=0
        os.environ["CUDA_VISIBLE_DEVICES"] = "0"
        # Run the script normally
        main(config)
    else:
        if os.environ.get("IS_TORCHRUN", "0") == "1":
            main(config)
        else:
            # Multi-GPU mode - use torchrun
            script_path = Path(__file__).absolute()
            # Remove any existing CUDA_VISIBLE_DEVICES from environment
            if "CUDA_VISIBLE_DEVICES" in os.environ:
                del os.environ["CUDA_VISIBLE_DEVICES"]

            # Use subprocess.run instead of os.system
            cmd = [
                "torchrun",
                "--standalone",
                f"--nproc_per_node={config.num_gpus}",
                "--nnodes=1",  # default to 1 node for now
                str(script_path),
            ]

            # Convert config to command line arguments
            for key, value in vars(config).items():
                if isinstance(value, bool):
                    # For boolean values, use --flag or --no-flag format
                    if value:
                        cmd.append(f"--{key.replace('_', '-')}")
                    else:
                        cmd.append(f"--no-{key.replace('_', '-')}")
                else:
                    # For non-boolean values, use --key value format
                    cmd.append(f"--{key.replace('_', '-')}")

                    # if the value is a list (e.g. dataset_path), we need to add each element in the list
                    if isinstance(value, list):
                        for v in value:
                            cmd.append(str(v))
                    else:
                        cmd.append(str(value))
            print("Running torchrun command: ", cmd)
            env = os.environ.copy()
            env["IS_TORCHRUN"] = "1"
            sys.exit(subprocess.run(cmd, env=env).returncode)<|MERGE_RESOLUTION|>--- conflicted
+++ resolved
@@ -40,16 +40,11 @@
     """Configuration for GR00T model fine-tuning."""
 
     # Dataset parameters
-<<<<<<< HEAD
-    dataset_path: str
-    """Path to the training dataset directory."""
+    dataset_path: List[str]
+    """Path to the dataset directory or directories"""
 
     validation_dataset_path: str | None = None
     """Optional path to a separate validation dataset."""
-=======
-    dataset_path: List[str]
-    """Path to the dataset directory or directories"""
->>>>>>> d5984002
 
     output_dir: str = "/tmp/gr00t"
     """Directory to save model checkpoints."""
@@ -133,9 +128,16 @@
     video_backend: Literal["decord", "torchvision_av"] = "decord"
     """Video backend to use for training. [decord, torchvision_av]"""
 
-<<<<<<< HEAD
     train_test_split: float = 1
     """Percentage of data for training. Example: 1 means you train on 100% of your data"""
+
+    # Mixture dataset parameters
+    balance_dataset_weights: bool = True
+    """Used in LeRobotMixtureDataset. If True, we will balance the dataset weights, by multiplying the total trajectory to each dataset"""
+
+    # Mixture dataset parameters
+    balance_trajectory_weights: bool = True
+    """Used in LeRobotMixtureDataset. If True, sample trajectories within a dataset weighted by their length; otherwise, equal weighting."""
 
 
 # ---------------------------------------------------------------------------
@@ -164,15 +166,6 @@
     preds, labels = eval_pred.predictions, eval_pred.label_ids
     mse = np.mean((preds - labels) ** 2, dtype=np.float64)
     return {"mse": mse}
-=======
-    # Mixture dataset parameters
-    balance_dataset_weights: bool = True
-    """Used in LeRobotMixtureDataset. If True, we will balance the dataset weights, by multiplying the total trajectory to each dataset"""
-
-    # Mixture dataset parameters
-    balance_trajectory_weights: bool = True
-    """Used in LeRobotMixtureDataset. If True, sample trajectories within a dataset weighted by their length; otherwise, equal weighting."""
->>>>>>> d5984002
 
 
 #####################################################################################
@@ -190,16 +183,6 @@
     modality_configs = data_config_cls.modality_config()
     transforms = data_config_cls.transform()
 
-<<<<<<< HEAD
-    # 1.2 data loader for training dataset
-    full_dataset = LeRobotSingleDataset(
-        dataset_path=config.dataset_path,
-        modality_configs=modality_configs,
-        transforms=transforms,
-        embodiment_tag=embodiment_tag,
-        video_backend=config.video_backend,
-    )
-=======
     # 1.2 data loader: we will use either single dataset or mixture dataset
     if len(config.dataset_path) == 1:
         train_dataset = LeRobotSingleDataset(
@@ -238,7 +221,6 @@
             },
         )
         print(f"Loaded {len(single_datasets)} datasets, with {config.dataset_path} ")
->>>>>>> d5984002
 
     # Validation dataset logic
     eval_dataset = None
@@ -345,11 +327,7 @@
         num_train_epochs=config.num_epochs,
         save_strategy="steps",
         save_steps=config.save_steps,
-<<<<<<< HEAD
         evaluation_strategy="epoch" if eval_dataset is not None else "no",
-=======
-        # evaluation_strategy="no",
->>>>>>> d5984002
         save_total_limit=8,
         report_to=config.report_to,
         seed=42,
