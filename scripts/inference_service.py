--- conflicted
+++ resolved
@@ -25,9 +25,6 @@
 from gr00t.model.policy import Gr00tPolicy
 
 
-<<<<<<< HEAD
-def main(args):
-=======
 @dataclass
 class ArgsConfig:
     """Command line arguments for the inference service."""
@@ -64,7 +61,6 @@
 
 
 def main(args: ArgsConfig):
->>>>>>> d5984002
     if args.server:
         # Create a policy
         # The `Gr00tPolicy` class is being used to create a policy object that encapsulates
@@ -99,9 +95,7 @@
         # In this mode, we will send a random observation to the server and get an action back
         # This is useful for testing the server and client connection
         # Create a policy wrapper
-        policy_client = RobotInferenceClient(
-            host=args.host, port=args.port, api_token=args.api_token
-        )
+        policy_client = RobotInferenceClient(host=args.host, port=args.port, api_token=args.api_token)
 
         print("Available modality config available:")
         modality_configs = policy_client.get_modality_config()
@@ -140,40 +134,5 @@
 
 
 if __name__ == "__main__":
-<<<<<<< HEAD
-    parser = argparse.ArgumentParser()
-    parser.add_argument(
-        "--model_path",
-        type=str,
-        help="Path to the model checkpoint directory.",
-        default="nvidia/GR00T-N1-2B",
-    )
-    parser.add_argument(
-        "--embodiment_tag",
-        type=str,
-        help="The embodiment tag for the model.",
-        default="gr1",
-    )
-    parser.add_argument(
-        "--data_config",
-        type=str,
-        help="The name of the data config to use.",
-        choices=list(DATA_CONFIG_MAP.keys()),
-        default="gr1_arms_waist",
-    )
-
-    parser.add_argument("--port", type=int, help="Port number for the server.", default=5555)
-    parser.add_argument(
-        "--host", type=str, help="Host address for the server.", default="localhost"
-    )
-    # server mode
-    parser.add_argument("--server", action="store_true", help="Run the server.")
-    # client mode
-    parser.add_argument("--client", action="store_true", help="Run the client")
-    parser.add_argument("--denoising_steps", type=int, help="Number of denoising steps.", default=4)
-    args = parser.parse_args()
-    main(args)
-=======
     config = tyro.cli(ArgsConfig)
-    main(config)
->>>>>>> d5984002
+    main(config)